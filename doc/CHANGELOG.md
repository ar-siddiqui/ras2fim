--- conflicted
+++ resolved
@@ -1,20 +1,7 @@
 All notable changes to this project will be documented in this file.
 We follow the [Semantic Versioning 2.0.0](http://semver.org/) format.
 
-<<<<<<< HEAD
-## v1.2.0 - 2023-04-21 - [PR#33](https://github.com/NOAA-OWP/ras2fim/pull/33)
-This PR adds `ras2rem` functionality into `ras2fim`. For each NWM stream within the domain of HEC RAS models, `ras2fim` produces flood depth grids for a common set of reach averaged-depths. `ras2rem` merges all these depth grids and create a single raster file delineating the areas inundated with different values of reach averaged-depth.
-
-### Additions  
-
-- Added the new `src/run_ras2rem.py` containing two functions used for ras2rem
-
-### Changes  
-
-- Updated `src/ras2fim.py` with the changes required for addition of ras2rem
-
-=======
-## v1.1.pending - 2023-05-01 - [PR#29](https://github.com/NOAA-OWP/ras2fim/pull/29)
+## v1.3.0 - 2023-05-01 - [PR#42](https://github.com/NOAA-OWP/ras2fim/pull/42)
 
 This pull request includes additions and modifications to the existing ras2fim / ras2rem workflow that creates output files that can be fed directly into inundation.py.
 
@@ -33,7 +20,19 @@
     - AvgDepth (m) renamed to stage
     - Flow (cms) renamed to discharge_cms
     
->>>>>>> 491eb68c
+<br/><br/>
+
+## v1.2.0 - 2023-04-21 - [PR#33](https://github.com/NOAA-OWP/ras2fim/pull/33)
+This PR adds `ras2rem` functionality into `ras2fim`. For each NWM stream within the domain of HEC RAS models, `ras2fim` produces flood depth grids for a common set of reach averaged-depths. `ras2rem` merges all these depth grids and create a single raster file delineating the areas inundated with different values of reach averaged-depth.
+
+### Additions  
+
+- Added the new `src/run_ras2rem.py` containing two functions used for ras2rem
+
+### Changes  
+
+- Updated `src/ras2fim.py` with the changes required for addition of ras2rem
+
 <br/><br/>
 
 ## v1.1.0 - 2023-04-11 - [PR#31](https://github.com/NOAA-OWP/ras2fim/pull/31)
