All notable changes to this project will be documented in this file.
We follow the [Semantic Versioning 2.0.0](http://semver.org/) format.

<<<<<<< HEAD
## v1.10.0 - 2023-07-04 - [PR#92](https://github.com/NOAA-OWP/ras2fim/pull/92)

This PR removes the V flag and added a new flag to control the spatial resolution of 'simplified' rasters. The 'model unit', which is meter or feet, is now identified by the program either using the -p projection entry (using EPSG code or providing a shp/prj file) or by processing the HEC-RAS prj files. The z unit of the given DEM must always be in meter. 

### Additions
- A new `src/errors.py` to hold the customized exceptions definitions for the entire program.
### Changes

- `src/clip_dem_from_shape.py`  : Changed the default buffer value from 700 to 300 to be consistent with the hard-coded value used in ras2fim.py
- `src/convert_tif_to_ras_hdf5.py` : Determined 'model_unit' using 'model_unit_from_crs()' function of shared_functions.py
- `src/create_fim_rasters.py`: Removed 'flt_out_resolution' argument which were not being used anywhere in the code.
- `src/get_usgs_dem_from_shape.py`: Determined 'model_unit' using 'model_unit_from_crs()' function of shared_functions.py
- `src/ras2fim.py` : Removed 'vert_unit,' argument and moved all codes to check the vertical unit of the code into shared_functions.py. Also, determined the model unit using 1) -p entry and 2) reading all HEC-RAS models prj files-- Used 'confirm_models_unit() function of shared_functions.py
- `src/shared_functions.py` : Added three functions to determine model units throughout the entire program 1) confirm_models_unit(), 2) model_unit_from_crs(), 3) model_unit_from_ras_prj()
- `src/simplify_fim_rasters.py` :  Changed the default value of output resolution from 3m to 10m
- `src/worker_fim_rasters.py` : Determined model_unit using 'model_unit_from_ras_prj()' function of shared_functions.py
=======
## v1.10.0 - 2023-06-26 - [PR#84](https://github.com/NOAA-OWP/ras2fim/pull/84)

This PR covers a couple of minor fixes:
1) [Issue 72](https://github.com/NOAA-OWP/ras2fim/issues/72) - Change output ras2fim folder name: It was named `output_ras2fim_models`, now being named `output_ras2fim`.
2) [Issue 83](https://github.com/NOAA-OWP/ras2fim/issues/83) - A change to correct a re-occurring rasterio package issue.
3) There was also a minor bug fix in column names in the ras2catchments.py, now fixed.

### Changes  
- `src`
    - `ras2catchments.py` - Fix to match a column name for our inputs folder nwm_catchments.gkpg. Also small text adjustments for the adjusted `output_ras2fim` folder name.  Also removed some code which loaded a depth grid TIF to figure out it's CRS and apply that to output files from catchments. Now, it just loads the CRS value from the shared_variables.py file.
    - `ras2fim.py` - It was hardcoding `EPSG:3857` which is passed to other files and resulted in the CRS of the output depth grid TIFs. This is value is now moved up to `shared_variables.py` as a constant so other code can use it and be consistent (such as catchments).  Also changed the timing of when the new HUC output folder is created. Note: The "step" system is WIP and being removed.
    - `reformat_ras_rating_curve.py`: Text changes for the new output folder path.
    - `shared_variables.py`: Changed output folder name default, plus added the new default CRS constant.
>>>>>>> e082baee

<br/><br/>

## v1.9.0 - 2023-06-15 - [PR#64](https://github.com/NOAA-OWP/ras2fim/pull/64)

In a recent release, the ras2catchment product feature was included but was not completed and now is.

The ras2catchment product feature looks at depth grid files names created by `ras2fim`, the extract the river features ID that are relevant.  Using that list of relevant feature IDs,  extract the relevant catchment polygons from `nwm_catchments.gkpg`, creating its own catchments gkpg.

New input files are required for this release to be tested and used. One file and one folder need to be downloaded in the `X-National_Datasets` folder, or your equivalent. The new file and folder are:
- `nwm_catchments.gpkg`:  It needs to be sitting beside the original three files of `nwm_flows.gpkg`, `nwm_wbd_lookup.nc`, and `WBD_National.gpkg`.  
- A folder named `WBD_HUC8` needs to  be downloaded and place inside the `X-National_Datasets` or equiv.  The `WBD_HUC8` folder includes a gkpg for each HUC8 from the a full WBD national gkpg. They were split to separate HUC8 files for system performance.

The new file and folder can be found in `inputs` directories on both rasfim S3 or ESIP S3.

There are some other fixes that were rolled into this, some by discovery during debugging, some based on partially loaded functionality.  They include:
- [Issue 71](https://github.com/NOAA-OWP/ras2fim/issues/71): Fix proj.db error 
- [Issue 46](https://github.com/NOAA-OWP/ras2fim/issues/46): Develop metadata reporting system. Note: Laura had most of this written and it was rolled into this branch / PR.
- [Issue 56](https://github.com/NOAA-OWP/ras2fim/issues/56) ras2fim - fix ras2catchments for new input data sources.  This was the o Develop Python script to convert ras2fim rating curves to Inundation Mapping calibration formatriginal issue that started this branch and PR.

Note: Currently, this edition does not have multi processing which calculating `maxments`. A `maxment` is the catchment for any particular feature based on its maximum depth value. Multi processing will be added later and was deferred due to the fact that based on current code the child process needed to pass information back to the parent process. This is very difficult and unstable. A separate issue card, [#75](https://github.com/NOAA-OWP/ras2fim/issues/75), has been added to fix this later. 

### Environment Upgrade Notes
This version requires an update to the conda environment for ras2fim.  To upgrade, follow these steps (using an Anaconda / Mini Conda command terminal):
1) If not already, type `conda deactivate ras2fim`
2) Ensure you are pathed into the correct branch to where the new `environment.yml` file is at, then type `conda env update -f environment.yml`. This might take a few minutes
3) `conda activate ras2fim`

Coupled with downloading the new catchment file and WBD folder into inputs, you should be ready to go. 

### Additions 

- `src`
    - `shared_functions.py`: Includes a common duration calculating function, now used by both ras2fim and ras2catchments.py. This file can be shared for common functionality across all files in the code. Common shared functions help with consistency, avoid duplication and ease of implementation. Other code blocks have already been detected as being duplicated and may be moved into this file at a later time.  The first function is for calculating and printing date / time duration.

### Changes  

- `README.md`: Has been updated to talk about downloading all `X-National_Datasets` files and folder now in the `Inputs` directory. Previous versions of this page talked about getting three files from a folder in ESIP called `National Datasets`. Now both ESIP and ras2fim S3 have an identical `inputs` folder.  This md file now also talks the new file and WBD_HUC8 folder in its required downloads.
- `INSTALL.md`: Updated to talk about the new inputs instead of the original three files.
- `environment.yml`: Changes to upgrade the rasterio package upgrade. Also added a new package called `keepachangelog` which has to be loaded via PIP as it is not available in any of the conda repos.
- `src`
    - `clip_dem_from_shape.py`: Added a simple time duration calculator. Needed for timing tests.
    - `ras2catchments.py`: Changes include:
        - This has been rebuilt in recognition that it had a fair bit of temporary duplication code from `run_ras2rem`. 
        - Added code making a metadata gpkg, pulling the version number from the CHANGELOG.md to put into the meta data
        - Upgraded input validation. 
        - This file expects a valid model_catalog.csv, usually found in OWP_ras_models folder, which provides more meta data. A new optional param has been added to provide a specific model catalog file. By default, it will look for a file called `models_catalog_{huc}.csv`. It should match the "ras model" folders being submitted to `ras2fim.py`. 
    -  `ras2fim.py`: Changes include:
        - Updated to change the duration output system to come from the new `shared_functions.py` file replacing it's original duration calc code. 
        - The `step` feature has been partially repaired as it had an error in it, but has not been fully fixed or tested. A separate issue card and PR will be coming. 
        -  In the meantime, the code now has re-instated the code feature of not allowing a user to re-execute ras2fim.py against a folder that already exists.  
        - Updates to add ras2catchments.py into the overall process flow.
        - A new section to copy "final" files from the ras2rem and catchments folder. The new `final` subfolder has the files required for release, as in final product files.
        - A few styling updates
    -  `run_ras2rem.py`: Some minor style changes (mostly spacing), but also added a "with" wrapper around the multi processing "pool" code, to be more PEP-8 compliant. 
    - `shared_variables.py`: to add new pathing and constants for changes above.
    - `worker_fim_raster.py`: During debugging, it was noticed that the pre-existing system for logging errors in this file, logged some info such as model name, but failed to log the reason for the exception.

<br/><br/>



## v1.8.0 - 2023-06-14 - [PR#73](https://github.com/NOAA-OWP/ras2fim/pull/73)

Introduces a new tool for the ras2fim that cycles through the ras2fim outputs and compiles the stream segment midpoints and rating curve tables. The purpose of this tool is to facilitate the use of ras2fim outputs in the FIM calibration workflow. This tool is intended to be added to the (not yet completed) ras2release workflow rather than the ras2fim workflow.

### Changes

- `src/compile_ras_rating_curves.py`: New file. Processes ras2fim outputs into correct format for FIM calibration.
- `src/shared_variables.py`: Added nodata value, output vertical datum, and `c:\ras2fim_data\ras2fim_releases\` filepath to shared variables file.

<br/><br/>


## v1.7.0 - 2023-06-07 - [PR#69](https://github.com/NOAA-OWP/ras2fim/pull/69)

Each time ras2fim is run, it creates an output folder for a HUC. Inside this folder are the six output folders (01..06). A new file is now being included that records all incoming arguments that were submitted to ras2fim plus a few derived values.

### Changes  
- `src\ras2fim.py`: changes include:
          - moving the int_step calculations down into the init_and_run_ras2fim function. Reason: It is also logic for validating and setting up basic variables.
          - moved the creation of the new HUC folder into init_and_run_ras2fim function. The folder needs to be created earlier, so the new run_arguments.txt file can be saved.

<br/><br/>

## v1.6.0 - 2023-06-02 - [PR#65](https://github.com/NOAA-OWP/ras2fim/pull/65)
Updated `src/run_ras2rem.py` with following changes:
- Fixed a bug regarding the units used for rating_curve.csv output. Now, ras2rem will infer the vertical unit from ras2fim results in 05_hecras_output folder. 
- Added multi-processing capability for making tif files for rem values.
- Added a progress bar to show the progress during above step (making tif files for rem values). 
- Made the help notes for -p flag more clear, so the user will understand where the ras2rem outputs are created. 
- Added some extra columns needed for hydroviz into rating_curve.csv output. This involved moving the required changes from `src/ras2rem.py` file into `src/run_ras2rem.py`, which allowed removing the `src/ras2rem.py` altogether.
Removed `src/ras2rem.py`.

<br/><br/>

## v1.5.0 - 2023-05-12 - [PR#55](https://github.com/NOAA-OWP/ras2fim/pull/55)

When a recent version of ras2catchment.py was checked in, it had hardcoding paths that were not testable. Some new input files were also required to get the feature working.  Considering the new data flow model and folder structure, the team agreed to attempt to standardize the pathing from one folder to another.  A new system was added to help manage paths inside the `C:\\ras2fim_data` directory, or whatever name you like.  Most of the original arguments and full pathing continues to work, but is no longer needed and it is encourage to now only use the pathing defaults.

New usage pattern with minimum args is now:
`python ras2fim.py -w 12090301 -o 12090301_meters_2277_test_3 -p EPSG:2277 -r "C:\Program Files (x86)\HEC\HEC-RAS\6.0" -t C:\ras2fim_data\inputs\12090301_dem_meters_0_2277.tif`.  Min parameters are:
- `-w` is the huc number as before.
- `-o` just the basic folder name that will be created in the "outputs_ras_models" folder.  ie) if this value is 12090301_meters_2277_test_3, the full defaulted path becomes "c:\ras2fim_data\outputs_ras_models\12090301_meters_2277_test_3 and all of the 6 child (01 to 06) will be created under it. It can be overridden to a full different path.
- `-p` is the CRS/EPSG value as before.
- `-r` is the path to the HECRAS engine software as before.
- `-t` is the path to the underlying DEM to be used. It is technically optional. When not supplied, the system will call the USGS -  website to get the DEM, but calling USGS is unstable and will be removed shortly (as it was before).

**For more details on sample usage and arguments, see the "__main__" folders in source code.

A new system was added to `ras2fim.py`, `run_ras2rem.py` and `ras2catchments.py` by moving logic out of the __main__ functions. Moving that code into a separate method, allows for input validation, and defaults to be accurately be set even if the .py file is being used without going through command line.  

For example, with run_ras2rem.py, a person can use the script from command line, however, ras2fim.py could also call directly over to a method and not come through command line. By moving validation and defaults into a separate function inside run_ras2rem.py, they can be enforced or adjusted.

Some changes were started against ras2catchments.py for new data required for it to be run, but at this point, the ras2catchment system is not working. A separate card will be created to continue to adjust it and get it fully operational. Styling upgrades were made to be more compliant with PEP-8 and fim development standards.

While there is a little scope creep here, there was no much. Most was required due to testing or new requirements.

PR related to issue [51](https://github.com/NOAA-OWP/ras2fim/issues/51). 

### Additions  
- `src`
    - `shared_variables.py`: holding all of the default pathing, folder and file names to ensure consistency throughout the code.

### Changes  
- `src`
    - `calculate_all_terrain_stats.py`: cleanup for redundant info and screen output.
    - `clip_dem_from_shape.py`: cleanup for redundant info and screen output.
    - `conflate_hecras_to_nwm.py`: cleanup for redundant info and screen output and changed some file names to come from shared_variables.
    - `convert_tif_to_ras_hdf5.py`: cleanup for redundant info and screen output.
    - `create_fim_rasters.py`: cleanup for redundant info and screen output and added a "with" wrapper around the processing pooling for stability reasons.
    - `conflate_shapes_from_hecras.py`: cleanup for redundant info and screen output.
    - `get_usgs_dem_from_shape.py`: cleanup for redundant info and screen output.
    - `ras2catchments.py`: Changes described above (pathing, styling, moving code out of the "main" function, adding in pathing for new data sources, etc). Note: the script is not operational but has taken a step forward to getting it fully working. The new data inputs and pathing were required first.
    - `ras2fim.py`:  Many of the changes listed above such as some small styling fixes, moving code out of "main", cleaning pathing to defaults, change some hardcoded paths and file names to now come from the `shared_variables.py` file for code system consistency, and added a bit of better "code step" tracking. 
    - `run_ras2rem.py`: Change described above (pathing, using common values from `shared_variables.py`, minor styling fixes, moving logic from "main" to another method, and fixes to be more PEP-8 compliant. Note: This file does not work and did not work in the current dev branch prior to this PR. Assumed that a fix is coming from another PR.
    - `simplify_fim_rasters.py`: cleanup for redundant info and screen output.
- `tools`
    - `convert_ras2fim_to_recurr_validation_datasets.py`:  Changes to support the new common values from `shared_variables.py`
    - `nws_ras2fim_calculate_terrain_stats.py`:  cleanup for redundant info and screen output.
    - `nws_ras2fim_check_processs_stats.py`:  cleanup for redundant info and screen output.
    - `nws_ras2fim_clip_dem_from_shape.py`:  cleanup for redundant info and screen output.
    - `nws_ras2fim_entwine_dem_from_shp.py`: cleanup for redundant info and screen output.
  
<br/><br/>

## v1.4.0 - 2023-05-03 - [PR#43](https://github.com/NOAA-OWP/ras2fim/pull/43)

This program allows for a user to provide an S3 path and a HUC, have it query the remote models catalog csv and download "unprocessed" folders to their local machine for processing with ras2fim.py.

Key Notes
- This tool is designed for working with OWP S3 and will likely not have value to non NOAA staff, unless they have their own AWS account with a similar structure.  However, ras2fim.py will continue to work without the use of this tool
- Review the arguments being passed into `get_ras_mdoels.py` file which include defining your own `models catalog csv` file but it will default to `models_catalog.csv`.  ie). testing, it could be `models_catalog_rob.csv`.
- New dependency python packages were added. 

Associated to issue [39](https://github.com/NOAA-OWP/ras2fim/issues/39). 

### Additions  
- `tools/aws`
    - `aws_base.py`: a basic parent class used to provide common functionality to any aws type code calls. Currently, it is used by `get_ras_models.py`, but others are expected.
    - `get_ras_models.py` : The tool mentioned above. See key features below.
    - `aws_creds_templates.env`: At this point, some functionality requires a valid aws credentials. However, a user will still need to setup their local user .aws folder with a config and credentials file in it, for this program to run. These are hoped to be amalgamated later. One of the args into `get_ras_models.py` is an override for the default location and adjusted file name.

### Changes  
- `doc\INSTALL.md`: minor corrections

### Features for this tool include:
-  Ability to create a list only (log file) without actual downloads (test download).
- For both pulling from S3 as a source as well as for the local target, the "models" will automatically be added at the end of thos provided arguments if/as required.
- A log file be created in the models/log folder with unique date stamps per run.
- A "verbose" flag can be optionally added as an argument for additional processing details (note: don't over  use this as it can make errors harder to find). To find an error, simply search the log for the word "error".
- Filters downloads from the src models catalog to look for status of "ready" only. Also filters out model catalog final_key_names starting with "1_" one underscore.
- Can find huc numbers in the models catalog "hucs" field regardless of string format in that column.  It does assume that models catalog has ensure that leading zero's exist.
- All folders in the target models folder will be removed at the start of execution unless the folder starts with two underscores. This ensures old data from previous runs does not bleed through. 
- After the source model catalog has been filtered, it will save a copy called models_catalog_{YYYYMMDD}.csv into the target output folder.  Later this csv can be feed into ras2fim.py for meta data for each model.


### Steps to apply new features including AWS credentials and conda enviroment.yml changes.

While this is a number of steps, it also setups for a fair bit of new and future functionality.

Use your anaconda terminal window for all "type" commands below.

1) Path to your new code dir. ie) cd c:\users\(your profile name}\projects\dev\ras2fim.
2) Type `conda activate ras2fim`
3) Type `conda env update -f environment.yml`.  You are ready to do testing with `ras2fim.py` and other files, but not `get_ras_models.py`

**If you are an NOAA/OWP staff member, do the next steps. Only NOAA/OWP members can use the new `get_ras_models.py`.**
1) See if you already have aws credentials file in place. Path to c:\users\{profile name|\.aws with a file named config and another named credentials in it. You might have to turn on with file explorer, the ability to see hidden files / folders. Once this is setup for your machine, it will not need to be done again.
2) If that folder and files are not there, type `aws configure`. It will ask for some AWS keys which you should already have.
3) In the c:\ras2fim_data folder, create a new subfolder called "config"
4) Inside the code folder "\tools\aws" is a file called aws_cred_template.env. Copy that file to your new "config" folder.
5) Rename that file to "aws_hv_s3_creds.env"
6) Open the file and fill in the fields with the aws credentials values you should have. Make sure to save it.
7) You are ready to test the new tool.


<br/><br/>


## v1.3.0 - 2023-05-01 - [PR#42](https://github.com/NOAA-OWP/ras2fim/pull/42)

This pull request includes additions and modifications to the existing ras2fim / ras2rem workflow that creates output files that can be fed directly into inundation.py.

### Additions  
- `ras2catchments.py`: creates COMID catchments as a raster (tif) and polygons (gpkg) for use with discharge / stage lookup. The inputs to the main function are input and output directories (input: location of step 5 ras2fim files where all the depth grid files live, output: location of ras2rem files [or anywhere else of user's choosing, if they don't want the resulting COMID raster and polygon files to be with the ras2rem outputs])
-  `ras2inundation.py`: copy of inundation.py script that can be modified for ras2fim as necessary if separate needs arise from HAND-based modeling

### Changes  
- `ras2rem.py`: Modifications to synthetic rating curve (SRC) generation to ensure we have the necessary fields for inundation.py to work, consistent with HAND-based hydro tables. Specifically adds or modifies the following columns:
    - HydroID (added as copy of feature_id)
    - HUC (added)
    - LakeID (added as -999)
    - last_updated (added as empty string)
    - submitter (added as empty string)
    - obs_source (added as empty string)
    - AvgDepth (m) renamed to stage
    - Flow (cms) renamed to discharge_cms
    

<br/><br/>

## v1.2.0 - 2023-04-21 - [PR#33](https://github.com/NOAA-OWP/ras2fim/pull/33)
This PR adds `ras2rem` functionality into `ras2fim`. For each NWM stream within the domain of HEC RAS models, `ras2fim` produces flood depth grids for a common set of reach averaged-depths. `ras2rem` merges all these depth grids and create a single raster file delineating the areas inundated with different values of reach averaged-depth.

### Additions  

- Added the new `src/run_ras2rem.py` containing two functions used for ras2rem

### Changes  

- Updated `src/ras2fim.py` with the changes required for addition of ras2rem

<br/><br/>

## v1.1.0 - 2023-04-11 - [PR#31](https://github.com/NOAA-OWP/ras2fim/pull/31)

This merge adds a new Pull Request template that was copied from the `inundation-mapping` project PR template.

### Changes
- `/.github/PULL_REQUEST_TEMPLATE.md`: updates this file to match the one used by `inundation-mapping` repository.

<br/><br/>

## 1.0.0 - 2021.11.10 - Initial Release<|MERGE_RESOLUTION|>--- conflicted
+++ resolved
@@ -1,8 +1,8 @@
 All notable changes to this project will be documented in this file.
 We follow the [Semantic Versioning 2.0.0](http://semver.org/) format.
 
-<<<<<<< HEAD
-## v1.10.0 - 2023-07-04 - [PR#92](https://github.com/NOAA-OWP/ras2fim/pull/92)
+
+## v1.11.0 - 2023-07-04 - [PR#92](https://github.com/NOAA-OWP/ras2fim/pull/92)
 
 This PR removes the V flag and added a new flag to control the spatial resolution of 'simplified' rasters. The 'model unit', which is meter or feet, is now identified by the program either using the -p projection entry (using EPSG code or providing a shp/prj file) or by processing the HEC-RAS prj files. The z unit of the given DEM must always be in meter. 
 
@@ -18,7 +18,9 @@
 - `src/shared_functions.py` : Added three functions to determine model units throughout the entire program 1) confirm_models_unit(), 2) model_unit_from_crs(), 3) model_unit_from_ras_prj()
 - `src/simplify_fim_rasters.py` :  Changed the default value of output resolution from 3m to 10m
 - `src/worker_fim_rasters.py` : Determined model_unit using 'model_unit_from_ras_prj()' function of shared_functions.py
-=======
+
+<br/><br/>
+
 ## v1.10.0 - 2023-06-26 - [PR#84](https://github.com/NOAA-OWP/ras2fim/pull/84)
 
 This PR covers a couple of minor fixes:
@@ -32,7 +34,7 @@
     - `ras2fim.py` - It was hardcoding `EPSG:3857` which is passed to other files and resulted in the CRS of the output depth grid TIFs. This is value is now moved up to `shared_variables.py` as a constant so other code can use it and be consistent (such as catchments).  Also changed the timing of when the new HUC output folder is created. Note: The "step" system is WIP and being removed.
     - `reformat_ras_rating_curve.py`: Text changes for the new output folder path.
     - `shared_variables.py`: Changed output folder name default, plus added the new default CRS constant.
->>>>>>> e082baee
+
 
 <br/><br/>
 
