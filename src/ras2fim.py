--- conflicted
+++ resolved
@@ -395,33 +395,7 @@
     if (os.getenv('RUN_RAS2REM') == 'True'):
 
         print()
-<<<<<<< HEAD
-        print ("+++++++ Finalizing processing +++++++" )
-        r2f_final_dir = os.path.join(r2f_huc_output_dir, sv.R2F_OUTPUT_DIR_FINAL)   
-
-        if (os.path.exists(r2f_final_dir) == True):
-            shutil.rmtree(r2f_final_dir)
-            # shutil.rmtree is not instant, it sends a command to windows, so do a quick time out here
-            # so sometimes mkdir can fail if rmtree isn't done
-            time.sleep(2) # 2 seconds
-
-        os.mkdir(r2f_final_dir)
-
-        # Produce geocurves  #TODO put into different place after steps 8 and 9 are removed?
-#        manage_geo_rating_curves_production(
-#                ras2fim_output_dir = str_hecras_out_dir, 
-#                version = os.path.join(os.path.dirname(os.path.dirname(__file__)), 'doc', 'CHANGELOG.md'),
-#                job_number = os.cpu_count() - 1,
-#                output_folder = r2f_final_dir,
-#                overwrite = False,
-#                produce_polys = True
-#                )
-        
-        # TODO: use this models catalog to add columns for success/fail processing for each model and why it failed
-        # if applicable.
-=======
         print ("+++++++ Processing: ras2rem +++++++" )
->>>>>>> e1304e27
 
         fn_run_ras2rem(r2f_huc_output_dir, model_unit)
 
