# This is the main orchestration script for "ras2fim".  It attempts to convert
# geospatial 1D HEC-RAS models into a set of flood inundation mapping (fim)
# library of rasters with a corresponding synthetic rating curve for a
# corresponding National Water Model (NWM) reach segment.
#
# This script needs other scripts to complete the process
# [create_shapes_from_hecras, conflate_hecras_to_nwm, get_usgs_dem_from_shape,
# clip_dem_from_shape, convert_tif_to_ras_hdf5, create_fim_rasters,
# worker_fim_raster, simplify_fim_rasters, calculate_all_terrain_stats]
#
# This is built to run on a Windows machine and requires that HEC-RAS v6.3
# be installed prior to execution.
#
# Created by: Andy Carter, PE

# Main code for ras2fim
# Uses the 'ras2fim' conda environment


import argparse
import datetime as dt
import os
import shutil
import sys

import pyproj

import shared_functions as sf
import shared_validators as val
import shared_variables as sv
from calculate_all_terrain_stats import fn_calculate_all_terrain_stats
from clip_dem_from_shape import fn_cut_dems_from_shapes
from conflate_hecras_to_nwm import fn_conflate_hecras_to_nwm
from convert_tif_to_ras_hdf5 import fn_convert_tif_to_ras_hdf5
from create_fim_rasters import fn_create_fim_rasters
from create_geocurves import manage_geo_rating_curves_production
from create_model_domain_polygons import fn_make_domain_polygons
from create_shapes_from_hecras import fn_create_shapes_from_hecras
from get_usgs_dem_from_shape import fn_get_usgs_dem_from_shape
from ras2catchments import make_catchments
from reformat_ras_rating_curve import dir_reformat_ras_rc
from run_ras2rem import fn_run_ras2rem
from simplify_fim_rasters import fn_simplify_fim_rasters


# Global Variables
B_TERRAIN_CHECK_ONLY = False
ARG_LOG_FILE_NAME = "run_arguments.txt"

# -------------------------------------------------
# If you are calling this function from an another python file, please just call this function
# as it validates inputs and sets up other key variables.
# Then will make the call to fn_run_ras2fim


def init_and_run_ras2fim(
    str_huc8_arg,
    str_crs_arg,
    r2f_output_dir=sv.R2F_DEFAULT_OUTPUT_MODELS,
    str_hec_path=sv.DEFAULT_HECRAS_ENGINE_PATH,
    input_models_path=sv.DEFAULT_OWP_RAS_MODELS_MODEL_PATH,
    str_nation_arg=sv.INPUT_DEFAULT_X_NATIONAL_DS_DIR,
    str_terrain_override="None Specified - using USGS WCS",
    model_huc_catalog_path=sv.DEFAULT_RSF_MODELS_CATALOG_FILE,
    str_step_override="None Specified - starting at the beginning",
    output_resolution=10,
    config_file=sv.DEFAULT_CONFIG_FILE_PATH,
):
    # sf.fix_proj_path_error()
    config_file = sf.load_config_enviro_path(config_file)

    ####################################################################
    #  Some validation of input, but mostly setting up pathing ######

    # -------------------
    # Read RAS models units from both prj file and given EPSG code through -p
    # Functions below check for a series of exceptions

    # I don't need the crs_number for now
    is_valid, err_msg, crs_number = val.is_valid_crs(str_crs_arg)
    if is_valid is False:
        raise ValueError(err_msg)

    # -------------------
    # -w   (ie 12090301)
    if len(str_huc8_arg) != 8:
        raise ValueError("the -w flag (HUC8) is not 8 characters long")
    if str_huc8_arg.isnumeric() is False:  # can handle leading zeros
        raise ValueError("the -w flag (HUC8) does not appear to be a HUC8")

    # -------------------
    # -i  (ie OWP_ras_models\models) (HECRAS models)
    if os.path.exists(input_models_path) is False:
        raise ValueError(f"the -i arg ({input_models_path}) does not appear to be a valid folder.")

    # -------------------
    proj_crs = pyproj.CRS.from_string(str_crs_arg)
    model_unit = sf.confirm_models_unit(proj_crs, input_models_path)

    # -------------------
    if os.path.exists(r2f_output_dir) is False:  # parent path must exist
        raise ValueError(
            f"The path of {r2f_output_dir} can not be found. Either the default path of "
            f"{sv.R2F_DEFAULT_OUTPUT_MODELS} or a path provided in the -o argument must exist."
        )

    # -------------------
    output_folder_name = sf.get_stnd_r2f_output_folder_name(str_huc8_arg, str_crs_arg)
    output_folder_path = os.path.join(r2f_output_dir, output_folder_name)

    if os.path.exists(output_folder_path) is True:
        raise ValueError(f"The path of {output_folder_path} already exists. Please delete it and restart.")

    # -------------------
    # -n  (ie: inputs\\X-National_Datasets)
    if (os.path.exists(str_nation_arg) is False) and (str_nation_arg != sv.INPUT_DEFAULT_X_NATIONAL_DS_DIR):
        raise ValueError(
            "the -n arg (inputs x national datasets path arg) does not appear to be a valid folder."
        )

    # -------------------
    # -r  (ie: C:\Program Files (x86)\HEC\HEC-RAS\6.3)
    if os.path.exists(str_hec_path) is False:
        raise ValueError("the -r arg (HEC-RAS engine path) does not appear to be correct.")

    # -------------------
    # -t  (ie: blank or a path such as inputs\12090301_dem_meters_0_2277.tif)
    if str_terrain_override != "None Specified - using USGS WCS":
        if os.path.exists(str_terrain_override) is False:  # might be a full path
            raise ValueError(
                f"the -t arg (terrain override) path of {str_terrain_override} does not appear exist."
            )

    # -------------------
    if str_step_override == "None Specified - starting at the beginning":
        int_step = 0
    else:
        if not str_step_override.isnumeric():
            raise ValueError("the -o step override is invalid.")
        else:
            int_step = int(str_step_override)

    # -------------------
    # adjust the model_catalog file name if applicable
    # for some reason, the argparser is sometimes making this an one element array (??)
    if "[]" in model_huc_catalog_path:
        model_huc_catalog_path = model_huc_catalog_path.replace("[]", str_huc8_arg)
    if os.path.exists(model_huc_catalog_path) is False:
        raise FileNotFoundError(
            f"The -mc models catalog ({model_huc_catalog_path}) does not exist. Please check your pathing."
        )

    # ********************************
    # -------------------
    # make the folder only if all other valudation tests pass.
    # pathing has already been validated and ensure the child folder does not pre-exist
    os.mkdir(output_folder_path)

    # -------------------------------------------
    # ---- Make the "final" folder now as some modules will write to it through the steps
    #      why test if it exists with makedir for output above? We are going to be retarting
    #      the step system so it won't auto make the huc output dir
    r2f_final_dir = os.path.join(output_folder_path, sv.R2F_OUTPUT_DIR_FINAL)
    if not os.path.exists(r2f_final_dir):
        os.mkdir(r2f_final_dir)

    # -------------------
    # Save incoming args and a few new derived variables created to this point into a log file
    # Careful... when **locals() is called, it will include ALL variables in this function to this point.
    create_input_args_log(**locals())

    # -------------------
    # copy the config env file to the final directory
    shutil.copy2(config_file, r2f_final_dir)

    # -------------------
    # validate dependencies of optional env flags
    # TODO: Create list for module dependencies for any given section (instead of the "if" tests)
    # NOTE: Order is critical here.
    if (os.getenv("RUN_RAS2CATCHMENTS") == "True") and (os.getenv("RUN_RAS2REM") != "True"):
        raise ValueError("For the catchments module to run, the env.RUN_RAS2REM must be True.")

    fn_run_ras2fim(
        str_huc8_arg,
        input_models_path,
        output_folder_path,
        str_crs_arg,
        str_nation_arg,
        str_hec_path,
        str_terrain_override,
        model_huc_catalog_path,
        int_step,
        output_resolution,
        model_unit,
    )


# -------------------------------------------------
# If you are calling this python file from an another python file, DO NOT call this function first.
# Call the init_and_run_ras2fim function as it validates inputs and sets up other key variables.
def fn_run_ras2fim(
    str_huc8_arg,
    input_models_path,
    output_folder_path,
    str_crs_arg,
    str_nation_arg,
    str_hec_path,
    str_terrain_override,
    model_huc_catalog_path,
    int_step,
    output_resolution,
    model_unit,
):
    start_dt = dt.datetime.utcnow()

    print(" ")
    print("+=================================================================+")
    print("|          RUN RAS2FIM FOR A HEC-RAS 1-D DATASET (HUC8)           |")
    print("|     Created by Andy Carter, PE of the National Water Center     |")
    print("+-----------------------------------------------------------------+")

    print("  ---(r) HUC 8 WATERSHED: " + str(str_huc8_arg))
    print("  ---(i) PATH TO HEC-RAS: " + str(input_models_path))
    print("  ---(o) OUTPUT DIRECTORY: " + output_folder_path)
    print("  ---(p) PROJECTION OF HEC-RAS MODELS: " + str(str_crs_arg))
    print("  ---(n) PATH TO NATIONAL DATASETS: " + str(str_nation_arg))
    print("  ---(r) PATH TO HEC-RAS v6.3: " + str(str_hec_path))
    print("  ---[t] Optional: Terrain to Utilize" + str(str_terrain_override))
    print("  ---[mc] Optional: path to models catalog - " + str(model_huc_catalog_path))
    print("  ---[s] Optional: step to start at - " + str(int_step))
    print("  --- The Ras Models unit (extracted from RAS model prj file and given EPSG code): " + model_unit)
    print("===================================================================")
    print(" ")

    # -------------------------------------------
    # ---- Make the "final" folder now as some modules will write to it through the steps
    #      why test if it exists with makedir for output above? We are going to be retarting
    #      the step system so it won't auto make the huc output dir
    r2f_final_dir = os.path.join(output_folder_path, sv.R2F_OUTPUT_DIR_FINAL)

    # ---- Step 1: create_shapes_from_hecras ----
    # create a folder for the shapefiles from hec-ras
    print()
    print("+++++++ Processing: STEP 1 (create_shapes_from_hecras) +++++++")

    str_shapes_from_hecras_dir = os.path.join(output_folder_path, sv.R2F_OUTPUT_DIR_SHAPES_FROM_HECRAS)
    if not os.path.exists(str_shapes_from_hecras_dir):
        os.mkdir(str_shapes_from_hecras_dir)

    # run the first script (create_shapes_from_hecras)
    if int_step <= 1:
        fn_create_shapes_from_hecras(input_models_path, str_shapes_from_hecras_dir, str_crs_arg)
    # -------------------------------------------

    # ------ Step 2: conflate_hecras_to_nwm -----
    # do whatever is needed to create folders and determine variables
    print()
    print("+++++++ Processing: STEP 2 (conflate_hecras_to_nwm) +++++++")

    str_shapes_from_conflation_dir = os.path.join(output_folder_path, sv.R2F_OUTPUT_DIR_SHAPES_FROM_CONF)
    if not os.path.exists(str_shapes_from_conflation_dir):
        os.mkdir(str_shapes_from_conflation_dir)

    # run the second script (conflate_hecras_to_nwm)
    if int_step <= 2:
        fn_conflate_hecras_to_nwm(
            str_huc8_arg, str_shapes_from_hecras_dir, str_shapes_from_conflation_dir, str_nation_arg
        )
    # -------------------------------------------

    # ------ Step 3: get_usgs_dem_from_shape or clip_dem_from_shape ----
    str_area_shp_name = str_huc8_arg + "_huc_12_ar.shp"
    str_input_path = os.path.join(str_shapes_from_conflation_dir, str_area_shp_name)
    print()
    print("+++++++ Processing: STEP 3 get / cut DEM +++++++")

    # create output folder
    str_terrain_from_usgs_dir = os.path.join(output_folder_path, sv.R2F_OUTPUT_DIR_TERRAIN)
    if not os.path.exists(str_terrain_from_usgs_dir):
        os.mkdir(str_terrain_from_usgs_dir)

    # field name is from the National watershed boundary dataset (WBD)
    str_field_name = "HUC_12"

    # *** variables set - raster terrain harvesting ***
    # ==============================================
    int_res = 3  # resolution of the downloaded terrain (meters)
    int_buffer = 300  # buffer distance for each watershed shp
    int_tile = 1500  # tile size requested from USGS WCS
    # ==============================================

    # run the third script
    if int_step <= 3:
        if str_terrain_override == "None Specified - using USGS WCS":
            # create terrain from the USGS WCS
            fn_get_usgs_dem_from_shape(
                str_input_path,
                str_terrain_from_usgs_dir,
                int_res,
                int_buffer,
                int_tile,
                model_unit,
                str_field_name,
            )
        else:
            # user has supplied the terrain file
            fn_cut_dems_from_shapes(
                str_input_path,
                str_terrain_override,
                str_terrain_from_usgs_dir,
                int_buffer,
                model_unit,
                str_field_name,
            )
    # -------------------------------------------

    # ------  Step 4: convert_tif_to_ras_hdf5 -----

    # folder of tifs created in third script (get_usgs_dem_from_shape)
    # str_terrain_from_usgs_dir

    # create a converted terrain folder
    str_hecras_terrain_dir = os.path.join(output_folder_path, sv.R2F_OUTPUT_DIR_HECRAS_TERRAIN)
    if not os.path.exists(str_hecras_terrain_dir):
        os.mkdir(str_hecras_terrain_dir)
    print()
    print("+++++++  Processing: STEP 4 (convert tif to ras hdf5) +++++++")

    str_area_prj_name = str_huc8_arg + "_huc_12_ar.prj"
    str_projection_path = os.path.join(str_shapes_from_conflation_dir, str_area_prj_name)

    if int_step <= 4:
        fn_convert_tif_to_ras_hdf5(
            str_hec_path, str_terrain_from_usgs_dir, str_hecras_terrain_dir, str_projection_path, model_unit
        )

    # -------------------------------------------

    # ------ Step 5: create_fim_rasters -----

    # folder of tifs created in third script (get_usgs_dem_from_shape)
    # str_terrain_from_usgs_dir

    # create a converted terrain folder
    str_hecras_out_dir = os.path.join(output_folder_path, sv.R2F_OUTPUT_DIR_HECRAS_OUTPUT)
    if not os.path.exists(str_hecras_out_dir):
        os.mkdir(str_hecras_out_dir)

    print()
    print("+++++++ Processing: STEP 5 (create fim rasters) +++++++")

    # path to standard input (PlanStandardText01.txt, PlanStandardText02.txt, ProjectStandardText01.txt )
    str_std_input_path = os.getcwd()  # assumed as in directory executing script

    # *** variables set - raster terrain harvesting ***
    # ==============================================
    if model_unit == "feet":
        flt_interval = 0.5  # vertical step of average depth (0.5ft)
    else:
        flt_interval = 0.2  # vertical step of average depth (0.2m)
    # ==============================================

    if int_step <= 5:
        fn_create_fim_rasters(
            str_huc8_arg,
            str_shapes_from_conflation_dir,
            str_hecras_out_dir,
            str_projection_path,
            str_hecras_terrain_dir,
            str_std_input_path,
            flt_interval,
            B_TERRAIN_CHECK_ONLY,
        )

    # -------------------------------------------
    flt_resolution_depth_grid = int(output_resolution)

    print()
<<<<<<< HEAD
    print("+++++++ Processing:  STEP 5.b (simplifying fim rasters and create metrics)  +++++++")
=======
    print("+++++++ Processing: 5.b (STEP 5/6 simplifying fim rasters and create metrics)  +++++++")
>>>>>>> aebb7b77

    fn_simplify_fim_rasters(
        str_hecras_out_dir, flt_resolution_depth_grid, sv.DEFAULT_RASTER_OUTPUT_CRS, model_unit
    )

    # ----------------------------------------
    print()
    print("+++++++ Processing: STEP 5.c (calculate terrain statistics +++++++")

    fn_calculate_all_terrain_stats(str_hecras_out_dir)

    # -------------------------------------------------
    if os.getenv("RUN_RAS2CALIBRATION") == "True":
        print()
        print("+++++++ Processing STEP: Running ras2calibration +++++++")

        dir_reformat_ras_rc(
            output_folder_path,
            sv.R2F_OUTPUT_DIR_RAS2CALIBRATION,
            sv.R2F_OUTPUT_FILE_RAS2CAL_CSV,
            sv.R2F_OUTPUT_FILE_RAS2CAL_GPKG,
            sv.R2F_OUTPUT_FILE_RAS2CAL_LOG,
            "ras2fim",
            "",
            "",
            False,
            sv.R2F_OUTPUT_DIR_SHAPES_FROM_CONF,
            sv.R2F_OUTPUT_DIR_SHAPES_FROM_HECRAS,
            sv.R2F_OUTPUT_DIR_METRIC,
        )

        # Copy outputs into the ras2calibration subdirectory of the /final folder
        r2f_final_ras2cal_subdir = os.path.join(r2f_final_dir, sv.R2F_OUTPUT_DIR_RAS2CALIBRATION)
        os.mkdir(r2f_final_ras2cal_subdir)

        shutil.copy2(
            os.path.join(
                output_folder_path, sv.R2F_OUTPUT_DIR_RAS2CALIBRATION, sv.R2F_OUTPUT_FILE_RAS2CAL_CSV
            ),
            r2f_final_ras2cal_subdir,
        )
        shutil.copy2(
            os.path.join(
                output_folder_path, sv.R2F_OUTPUT_DIR_RAS2CALIBRATION, sv.R2F_OUTPUT_FILE_RAS2CAL_GPKG
            ),
            r2f_final_ras2cal_subdir,
        )
        shutil.copy2(
            os.path.join(
                output_folder_path, sv.R2F_OUTPUT_DIR_RAS2CALIBRATION, "README_reformat_ras_rating_curve.txt"
            ),
            r2f_final_ras2cal_subdir,
        )

    # -------------------------------------------------
    if os.getenv("PRODUCE_GEOCURVES") == "True":
        print()
        print("+++++++ Processing STEP: Producing Geocurves +++++++")

        create_polys = os.getenv("PRODUCE_GEOCURVE_POLYGONS") == "True"
        if create_polys is True:
            print("+++ (Including creating geocurve polygons) +++++++")
        else:
            print("++++ (Skipping creating geocurve polygon) +++++++")

        # Produce geocurves
        job_number = os.cpu_count() - 2
        manage_geo_rating_curves_production(
            ras2fim_output_dir=output_folder_path,
            version=os.path.join(os.path.dirname(os.path.dirname(__file__)), "doc", "CHANGELOG.md"),
            job_number=job_number,
            output_folder=r2f_final_dir,
            overwrite=False,
            produce_polys=create_polys,
        )

    # -------------------------------------------------
    if os.getenv("RUN_RAS2REM") == "True":
        print()
        print("+++++++ Processing STEP: ras2rem +++++++")

        fn_run_ras2rem(output_folder_path, model_unit)

        r2f_ras2rem_dir = os.path.join(
            output_folder_path, sv.R2F_OUTPUT_DIR_METRIC, sv.R2F_OUTPUT_DIR_RAS2REM
        )
        shutil.copy2(os.path.join(r2f_ras2rem_dir, "rem.tif"), r2f_final_dir)
        shutil.copy2(os.path.join(r2f_ras2rem_dir, "rating_curve.csv"), r2f_final_dir)

    # -------------------------------------------------
    if os.getenv("RUN_RAS2CATCHMENTS") == "True":
        print()
        print("+++++++ Processing STEP: ras2catchments +++++++")

        make_catchments(str_huc8_arg, output_folder_path, str_nation_arg, model_huc_catalog_path)

        r2f_catchments_dir = os.path.join(output_folder_path, sv.R2F_OUTPUT_DIR_CATCHMENTS)
        shutil.copy2(os.path.join(r2f_catchments_dir, "nwm_catchments_subset.gpkg"), r2f_final_dir)
        shutil.copy2(os.path.join(r2f_catchments_dir, "r2f_features.tif"), r2f_final_dir)
        shutil.copy2(os.path.join(r2f_catchments_dir, "r2f_features_meta.gpkg"), r2f_final_dir)

    # -------------------------------------------------
    if os.getenv("CREATE_RAS_DOMAIN_POLYGONS") == "True":
        print()
        print("+++++++ Processing STEP: Create polygons for HEC-RAS models domains +++++++")

        # get the path to the shapefile containing cross sections of the parent HEC-RAS models
        xsections_shp_file_path = os.path.join(str_shapes_from_hecras_dir, "cross_section_LN_from_ras.shp")

        # provide conflation qc file to mark the parent models that conflated to NWM reaches
        conflation_qc_path = os.path.join(str_shapes_from_conflation_dir, "%s_stream_qc.csv" % str_huc8_arg)

        # make output folder and build path to the output file
        output_polygon_dir = os.path.join(r2f_final_dir, sv.R2F_OUTPUT_DIR_DOMAIN_POLYGONS)
        polygons_output_file_path = os.path.join(output_polygon_dir, "models_domain.gpkg")
        os.mkdir(output_polygon_dir)

        fn_make_domain_polygons(
            xsections_shp_file_path,
            polygons_output_file_path,
            "ras_path",
            model_huc_catalog_path,
            conflation_qc_path,
        )

    # -------------------------------------------------
    print()
    print("+++++++ Finalizing processing +++++++")

    # TODO: use the models catalog to add columns for success/fail processing for each
    #  model and why it failed if applicable.  (maybe?)
    # Copy it here in case it gets updated along the way
    shutil.copy2(model_huc_catalog_path, r2f_final_dir)
    run_arguments_filepath = os.path.join(output_folder_path, "run_arguments.txt")
    shutil.copy2(run_arguments_filepath, r2f_final_dir)

    print("+=================================================================+")
    print("  RUN RAS2FIM - Completed                                         |")
    sf.print_date_time_duration(start_dt, dt.datetime.utcnow())
    print("+-----------------------------------------------------------------+")


# -------------------------------------------------
def create_input_args_log(**kwargs):
    """
    Overview:
        This method takes all incoming arguments, cycles through them and put them in a file
    Inputs:
        **kwargs is any dictionary of key / value pairs
    """

    r2f_huc_output_dir = kwargs.get("output_folder_path")
    arg_log_file = os.path.join(r2f_huc_output_dir, ARG_LOG_FILE_NAME)

    # Remove it if is aleady exists (relavent if we add an override system)
    if os.path.exists(arg_log_file):
        os.remove(arg_log_file)

    # start with the processing date in UTC (all date/times in UTC)
    utc_now = dt.datetime.utcnow()
    str_date = utc_now.strftime("%Y-%m-%d")

    # The file can be parsed later by using the two colons and the line break if ever required
    # We are already talking about using data in this file for metadata files
    # especially as the DEM's becomed versions in the input files which meta data
    # will need to know what fim version of the DEM was used.
    with open(arg_log_file, "w") as arg_file:
        arg_file.write(f"process_date == {str_date}\n")
        arg_file.write(f"command_line_submitted == {(' '.join(sys.argv))}\n")

        for key, value in kwargs.items():
            arg_file.write("%s == %s\n" % (key, value))


# ^^^^^^^^^^^^^^^^^^^^^^^^^^^^^^^^^^^^^^^^^^^^^^^^^^^^^^^^^^
if __name__ == "__main__":
    # Sample usage:
    # Using all defaults:
    #     python ras2fim.py -w 12090301 -p EPSG:2277
    #           -t C:\ras2fim_data\inputs\12090301_dem_meters_0_2277.tif

    # There are a number of ways to use arguments:
    #
    # 1) You can use the defaults, which will use the folder structure as seen in the docs/INSTALL.md.
    #     It will require you to create folders in a specific pattern and specific names.

    # 2) You can also use the current code in legacy fashion with all of it's previous arguments.
    #    ie) python ras2fim.py -w 10170204 -i C:\HEC\input_folder -o C:\HEC\output_folder -p EPSG:26915
    #            -n E:\X-NWS\X-National_Datasets -r "C:\Program Files (x86)\HEC\HEC-RAS\6.3"
    #
    #    But any and all optional arguments can be overridden, so let's try this version:
    #    ie) python ras2fim.py -w 12090301 -i C:\HEC\input_folder
    #                          -o c:/users/my_user/desktop/ras2fim_outputs-p EPSG:2277
    #                          -t C:\ras2fim_data\inputs\12090301_dem_meters_0_2277.tif
    #                          -n E:\X-NWS\X-National_Datasets
    #
    #        - When the -n arg not being set, it defaults to c:/ras2fim_data/inputs/X-National_datasets.
    #
    #         - The -i arg is optional and defaults to c:/ras2fim_data/OWP_ras_models/models. Each file
    #              or subfolder in this directory will be used as input into the ras2fim.py code.
    #              Again, you an override this to any location you like.
    #
    # When ras2fim.py is run, it will automatically create an output folder name with the output files
    #     and some subfolders. The folder name will be based on the pattern of
    #     {HUC number}_{CRS}_{DATE (YYMMDD)}. e.g.  12090301_2277_230725

    # ++++ Config file notes ++++++

    # By default, many of the section processing can be turned on/off by using a config file.
    # The default file is located at /config/r2f_config.env and it will be loaded. If you look at the file
    # it will look for some critical env variables to tell the system a number of things.

    # By using the -c argument, you can override to use your own config file in any location on
    # your computer, and make sure you fully path it in the argument.
    # Also ensure the file is a valid python environment file (see the current /config/) and has
    # all of the most current env variables.
    # This app will fail if it is missing a variable from the config file.

    parser = argparse.ArgumentParser(
        description="========== RUN RAS2FIM FOR A HEC-RAS 1-D DATASET (HUC8) =========="
    )

    parser.add_argument(
        "-w",
        dest="str_huc8_arg",
        help="REQUIRED: HUC-8 watershed that is being evaluated: Example: 10170204",
        required=True,
        metavar="",
        type=str,
    )  # has to be string so it doesn't strip the leading zero

    parser.add_argument(
        "-p",
        dest="str_crs_arg",
        help="REQUIRED: projection of HEC-RAS models: Example EPSG:2277",
        required=True,
        metavar="",
        type=str,
    )

    parser.add_argument(
        "-o",
        dest="r2f_output_dir",
        help="OPTIONAL: An ras2fim output folder will be created and automatically named. "
        "It will default to " + sv.R2F_DEFAULT_OUTPUT_MODELS + ", however by using this arg, "
        "you can override that path.",
        required=False,
        metavar="",
        default=sv.R2F_DEFAULT_OUTPUT_MODELS,
        type=str,
    )

    parser.add_argument(
        "-r",
        dest="str_hec_path",
        help=r"OPTIONAL: path to HEC-RAS 6.3: Defaults to C:\Program Files (x86)\HEC\HEC-RAS\6.3"
        r' but you can override it, Example: "C:\Program Files (x86)\HEC\HEC-RAS\6.4" (wrap in quotes)',
        required=False,
        metavar="",
        default=sv.DEFAULT_HECRAS_ENGINE_PATH,
        type=str,
    )

    parser.add_argument(
        "-i",
        dest="input_models_path",
        help=r"OPTIONAL: path containing the HEC_RAS files: Example -i C:\HEC\input_folder\my_models."
        r" Defaults to c:\ras2fim_datas\OWP_ras_models\models.",
        default=sv.DEFAULT_OWP_RAS_MODELS_MODEL_PATH,
        required=False,
        metavar="",
        type=str,
    )

    parser.add_argument(
        "-n",
        dest="str_nation_arg",
        help=r"OPTIONAL: path to national datasets: Example: E:\X-NWS\X-National_Datasets."
        r" Defaults to c:\ras2fim_data\inputs\X-National_Datasets.",
        default=sv.INPUT_DEFAULT_X_NATIONAL_DS_DIR,
        required=False,
        metavar="",
        type=str,
    )

    parser.add_argument(
        "-t",
        dest="str_terrain_override",
        help="OPTIONAL: full path to DEM Tif to use for mapping:"
        r"Example: c:\ras2fim_data\inputs\some_dem.tif."
        "Defaults to calling USGS website, but note.. it can be unstable and throw 404 and 500 errors.",
        required=False,
        metavar="",
        default="None Specified - using USGS WCS",
        type=str,
    )

    parser.add_argument(
        "-s",
        dest="str_step_override",
        help="OPTIONAL: step of processing to start on. Note: This feature is temporarily not working.",
        required=False,
        metavar="",
        default="None Specified - starting at the beginning",
        type=str,
    )

    parser.add_argument(
        "-mc",
        dest="model_huc_catalog_path",
        help="OPTIONAL: path to model catalog csv, filtered for the supplied HUC, file downloaded from S3."
        r" Defaults to c:\ras2fim_data\OWP_ras_models\OWP_ras_models_catalog_[].csv"
        " and will use subsitution to replace the [] with the huc number.",
        default=sv.DEFAULT_RSF_MODELS_CATALOG_FILE,
        required=False,
        metavar="",
        type=str,
    )

    parser.add_argument(
        "-res",
        dest="output_resolution",
        help="OPTIONAL: Spatial resolution of flood depth rasters (Simplified Rasters). Defaults to 10.",
        required=False,
        metavar="",
        default=10,
        type=int,
    )

    parser.add_argument(
        "-c",
        dest="config_file",
        help="OPTIONAL: If you want to override the default config/r2f_config.env, enter"
        " a full path and name of your config path. Make sure it is a proper python"
        " formatted env file. Defaults to config/r2f_config.env",
        required=False,
        metavar="",
        default=sv.DEFAULT_CONFIG_FILE_PATH,
        type=str,
    )

    args = vars(parser.parse_args())

    init_and_run_ras2fim(**args)<|MERGE_RESOLUTION|>--- conflicted
+++ resolved
@@ -376,11 +376,7 @@
     flt_resolution_depth_grid = int(output_resolution)
 
     print()
-<<<<<<< HEAD
-    print("+++++++ Processing:  STEP 5.b (simplifying fim rasters and create metrics)  +++++++")
-=======
-    print("+++++++ Processing: 5.b (STEP 5/6 simplifying fim rasters and create metrics)  +++++++")
->>>>>>> aebb7b77
+    print("+++++++ Processing: 5.b (simplifying fim rasters and create metrics)  +++++++")
 
     fn_simplify_fim_rasters(
         str_hecras_out_dir, flt_resolution_depth_grid, sv.DEFAULT_RASTER_OUTPUT_CRS, model_unit
